"""NApp responsible for the main OpenFlow basic operations."""

from kyco.core.events import KycoEvent
from kyco.core.flow import Flow
from kyco.core.napps import KycoCoreNApp
from kyco.core.switch import Interface
from kyco.utils import listen_to
from pyof.v0x01.common.utils import new_message_from_header
from pyof.v0x01.controller2switch.common import FlowStatsRequest
from pyof.v0x01.controller2switch.features_request import FeaturesRequest
from pyof.v0x01.controller2switch.stats_request import StatsRequest, StatsTypes
from pyof.v0x01.symmetric.echo_reply import EchoReply
from pyof.v0x01.symmetric.hello import Hello

<<<<<<< HEAD
=======
from kyco.core.events import KycoEvent
from kyco.core.flow import Flow
from kyco.core.napps import KycoNApp
from kyco.core.switch import Interface
from kyco.utils import listen_to

>>>>>>> 4e8c3a8a
from napps.kytos.of_core import settings

log = settings.log


class Main(KycoNApp):
    """Main class of the NApp responsible for OpenFlow basic operations."""

    def setup(self):
        """App initialization (used instead of ``__init__``).

        The setup method is automatically called by the run method.
        Users shouldn't call this method directly.
        """
        self.name = 'kytos/of_core'
        self.execute_as_loop(settings.STATS_INTERVAL)
        self.controller.log_websocket.register_log(log)

    def execute(self):
        """Method to be runned once on app 'start' or in a loop.

        The execute method is called by the run method of KycoNApp class.
        Users shouldn't call this method directly.
        """
        for switch in self.controller.switches.values():
            self._update_flow_list(switch)

    def _update_flow_list(self, switch):
        """Method responsible for request stats of flow to switches.

        Args:
            switch(:class:`~kyco.core.switch.Switch`):
                target to send a stats request.
        """
        body = FlowStatsRequest()  # Port.OFPP_NONE and All Tables
        req = StatsRequest(body_type=StatsTypes.OFPST_FLOW, body=body)
        req.pack()
        event = KycoEvent(
            name='kytos/of_core.messages.out.ofpt_stats_request',
            content={'message': req, 'destination': switch.connection})
        self.controller.buffers.msg_out.put(event)

<<<<<<< HEAD
    @staticmethod
    @listen_to('kytos/of.core.messages.in.ofpt_stats_reply')
    def handle_flow_stats_reply(event):
=======
    @listen_to('kytos/of_core.messages.in.ofpt_stats_reply')
    def handle_flow_stats_reply(self, event):
>>>>>>> 4e8c3a8a
        """Handle flow stats reply message.

        This method updates the switches list with its Flow Stats.

        Args:
            event (:class:`~kyco.core.events.KycoEvent):
                Event with ofpt_stats_reply in message.
        """
        msg = event.content['message']
        if msg.body_type == StatsTypes.OFPST_FLOW:
            switch = event.source.switch
            flows = []
            for flow_stat in msg.body:
                new_flow = Flow.from_flow_stats(flow_stat)
                flows.append(new_flow)
            switch.flows = flows

    @listen_to('kytos/of_core.messages.in.ofpt_features_reply')
    def handle_features_reply(self, event):
        """Handle received kytos/of_core.messages.in.ofpt_features_reply event.

        Reads the KycoEvent with features reply message sent by the client,
        save this data and sends three new messages to the client:

            * SetConfig Message;
            * FlowMod Message with a FlowDelete command;
            * BarrierRequest Message;

        This is the end of the Handshake workflow of the OpenFlow Protocol.

        Args:
            event (KycoEvent): Event with features reply message.
        """
        log.debug('Handling Features Reply Event')

        features = event.content['message']
        dpid = features.datapath_id.value

        switch = self.controller.get_switch_or_create(dpid=dpid,
                                                      connection=event.source)

        for port in features.ports:
            interface = Interface(name=port.name.value,
                                  address=port.hw_addr.value,
                                  port_number=port.port_no.value,
                                  switch=switch,
                                  state=port.state.value,
                                  features=port.curr)
            switch.update_interface(interface)

        switch.update_features(features)

    @listen_to('kyco/core.messages.openflow.new')
    def handle_new_openflow_message(self, event):
        """Handle a RawEvent and generate a kyco/core.messages.in.* event.

        Args:
            event (KycoEvent): RawEvent with openflow message to be unpacked
        """
        log.debug('RawOpenFlowMessage received by RawOFMessage handler')

        # creates an empty OpenFlow Message based on the message_type defined
        # on the unpacked header.
        message = new_message_from_header(event.content['header'])
        binary_data = event.content['binary_data']

        # The unpack will happen only to those messages with body beyond header
        if binary_data and len(binary_data) > 0:
            message.unpack(binary_data)
        log.debug('RawOpenFlowMessage unpacked')

        name = message.header.message_type.name.lower()
        of_event = KycoEvent(name="kytos/of_core.messages.in.{}".format(name),
                             content={'message': message,
                                      'source': event.source})
        self.controller.buffers.msg_in.put(of_event)

    @listen_to('kytos/of_core.messages.in.ofpt_echo_request')
    def handle_echo_request(self, event):
        """Handle Echo Request Messages.

        This method will get a echo request sent by client and generate a
        echo reply as answer.

        Args:
            event (:class:`~kyco.core.events.KycoEvent`):
                Event with echo request in message.
        """
        log.debug("Echo Request message read")

        echo_request = event.content['message']
        echo_reply = EchoReply(xid=echo_request.header.xid)
        event_out = KycoEvent(name=('kytos/of_core.messages.out.'
                                    'ofpt_echo_reply'),
                              content={'message': echo_reply,
                                       'destination': event.source})
        self.controller.buffers.msg_out.put(event_out)

    @listen_to('kytos/of_core.messages.in.ofpt_hello')
    def handle_openflow_in_hello(self, event):
        """Handle hello messages.

        This method will get a KycoEvent with hello message sent by client and
        sends a hello message to the client.

        Args:
            event (KycoMessageInHello): KycoMessageInHelloEvent
        """
        log.debug('Handling kytos/of_core.messages.ofpt_hello')

        hello = Hello(xid=event.content['message'].header.xid)
        event_out = KycoEvent(name='kytos/of_core.messages.out.ofpt_hello',
                              content={'message': hello,
                                       'destination': event.source})
        self.controller.buffers.msg_out.put(event_out)

    @listen_to('kytos/of_core.messages.out.ofpt_hello',
               'kytos/of_core.messages.out.ofpt_echo_reply')
    def send_features_request(self, event):
        """Send a feature request to the switch after a hello Message.

        We consider here that the hello is sent just during the Handshake
        processes, which means that, at this point, we do not have the switch
        `dpid`, just the `connection`.

        Args:
            event (:class:`~.kyco.core.events.KycoEvent`):
                Event with hello message.
        """
        log.debug('Sending a feature request after responding to a hello')

        event_out = KycoEvent(name=('kytos/of_core.messages.out.'
                                    'ofpt_features_request'),
                              content={'message': FeaturesRequest(),
                                       'destination': event.destination})
        self.controller.buffers.msg_out.put(event_out)

    def shutdown(self):
        """End of the application."""
        log.debug('Shutting down...')<|MERGE_RESOLUTION|>--- conflicted
+++ resolved
@@ -2,7 +2,7 @@
 
 from kyco.core.events import KycoEvent
 from kyco.core.flow import Flow
-from kyco.core.napps import KycoCoreNApp
+from kyco.core.napps import KycoNApp
 from kyco.core.switch import Interface
 from kyco.utils import listen_to
 from pyof.v0x01.common.utils import new_message_from_header
@@ -12,15 +12,6 @@
 from pyof.v0x01.symmetric.echo_reply import EchoReply
 from pyof.v0x01.symmetric.hello import Hello
 
-<<<<<<< HEAD
-=======
-from kyco.core.events import KycoEvent
-from kyco.core.flow import Flow
-from kyco.core.napps import KycoNApp
-from kyco.core.switch import Interface
-from kyco.utils import listen_to
-
->>>>>>> 4e8c3a8a
 from napps.kytos.of_core import settings
 
 log = settings.log
@@ -63,14 +54,9 @@
             content={'message': req, 'destination': switch.connection})
         self.controller.buffers.msg_out.put(event)
 
-<<<<<<< HEAD
     @staticmethod
-    @listen_to('kytos/of.core.messages.in.ofpt_stats_reply')
+    @listen_to('kytos/of_core.messages.in.ofpt_stats_reply')
     def handle_flow_stats_reply(event):
-=======
-    @listen_to('kytos/of_core.messages.in.ofpt_stats_reply')
-    def handle_flow_stats_reply(self, event):
->>>>>>> 4e8c3a8a
         """Handle flow stats reply message.
 
         This method updates the switches list with its Flow Stats.
